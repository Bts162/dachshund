--- conflicted
+++ resolved
@@ -73,7 +73,7 @@
     }
     fn create_empty() -> Self {
         SimpleUndirectedGraph {
-            nodes: HashMap::new(),
+            nodes: FxHashMap::new(),
             ids: Vec::new(),
         }
     }
@@ -98,15 +98,6 @@
     pub fn get_node_degree(&self, id: NodeId) -> usize {
         self.nodes[&id].degree()
     }
-<<<<<<< HEAD
-    pub fn create_empty() -> Self {
-        Self {
-            nodes: FxHashMap::default(),
-            ids: Vec::new(),
-        }
-    }
-=======
->>>>>>> c16a776e
 }
 impl UndirectedGraph for SimpleUndirectedGraph {}
 
